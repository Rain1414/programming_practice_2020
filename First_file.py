print("First line in First file in branch Master")
print("Second line in First file in branch Master")
print("Third line in First file in branch Master")
<<<<<<< HEAD
print("this is new line in branch - Master")
=======
print("This is new line in New_branch")
>>>>>>> 7307e4cf
<|MERGE_RESOLUTION|>--- conflicted
+++ resolved
@@ -1,8 +1,4 @@
 print("First line in First file in branch Master")
 print("Second line in First file in branch Master")
 print("Third line in First file in branch Master")
-<<<<<<< HEAD
-print("this is new line in branch - Master")
-=======
-print("This is new line in New_branch")
->>>>>>> 7307e4cf
+print("This is new line in New_branch")