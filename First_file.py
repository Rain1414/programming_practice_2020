--- conflicted
+++ resolved
@@ -1,7 +1,4 @@
 print("First line in First file in branch Master")
-<<<<<<< HEAD
 print("Second line in First file in branch Master")
 print("Third line in First file in branch Master")
-=======
-print("Second line in First file in branch Third_branch")
->>>>>>> 389a4836
+print("Second line in First file in branch Third_branch")